import pytest

<<<<<<< HEAD

class Pre13NamesTestCase(unittest.TestCase):
    def test_old_driver_names(self):
        from liquidctl.driver.nzxt_smart_device import NzxtSmartDeviceDriver
=======
def test_pre13_old_driver_names():
    from liquidctl.driver.nzxt_smart_device import NzxtSmartDeviceDriver
>>>>>>> 59f2b7c1
<|MERGE_RESOLUTION|>--- conflicted
+++ resolved
@@ -1,11 +1,4 @@
 import pytest
 
-<<<<<<< HEAD
-
-class Pre13NamesTestCase(unittest.TestCase):
-    def test_old_driver_names(self):
-        from liquidctl.driver.nzxt_smart_device import NzxtSmartDeviceDriver
-=======
 def test_pre13_old_driver_names():
-    from liquidctl.driver.nzxt_smart_device import NzxtSmartDeviceDriver
->>>>>>> 59f2b7c1
+    from liquidctl.driver.nzxt_smart_device import NzxtSmartDeviceDriver